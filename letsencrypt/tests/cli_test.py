--- conflicted
+++ resolved
@@ -420,7 +420,6 @@
         webroot_args = ['-d', 'stray.example.com'] + webroot_args
         self.assertRaises(errors.Error, cli.prepare_and_parse_args, plugins, webroot_args)
 
-<<<<<<< HEAD
         simple_map = '{"eg.com" : "/tmp"}'
         expected_map = {u"eg.com": u"/tmp"}
         self._webroot_map_test(simple_map, None, None, expected_map, ["eg.com"])
@@ -439,13 +438,11 @@
         extra_args = ['-c', test_util.vector_path('webrootconftest.ini')]
         self._webroot_map_test(None, None, None, expected_map, domains, extra_args)
 
-=======
         webroot_map_args = ['--webroot-map',
-                            '{"eg.com": "/tmp", "www.eg.com.": "/tmp"}']
+                            '{"eg.com.,www.eg.com": "/tmp", "eg.is.": "/tmp2"}']
         namespace = cli.prepare_and_parse_args(plugins, webroot_map_args)
         self.assertEqual(namespace.webroot_map,
-                         {u"eg.com": u"/tmp", u"www.eg.com": u"/tmp"})
->>>>>>> 94f24a59
+                         {u"eg.com": u"/tmp", u"www.eg.com": u"/tmp", u"eg.is": "/tmp2"})
 
     @mock.patch('letsencrypt.cli._suggest_donate')
     @mock.patch('letsencrypt.crypto_util.notAfter')
