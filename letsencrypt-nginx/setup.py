import sys

from setuptools import setup
from setuptools import find_packages


install_requires = [
    'acme',
    'letsencrypt',
<<<<<<< HEAD
    'pyparsing>=1.5.5',  # Python3 support; perhaps unnecessary?
=======
    'mock<1.1.0',  # py26
    'PyOpenSSL',
    'pyparsing>=1.5.5',  # Python3 support; perhaps unnecessary?
    'setuptools',  # pkg_resources
>>>>>>> 74b2e3bc
    'zope.interface',
]

if sys.version_info < (2, 7):
    install_requires.append('mock<1.1.0')
else:
    install_requires.append('mock')

setup(
    name='letsencrypt-nginx',
    packages=find_packages(),
    install_requires=install_requires,
    entry_points={
        'letsencrypt.plugins': [
            'nginx = letsencrypt_nginx.configurator:NginxConfigurator',
        ],
    },
    include_package_data=True,
)<|MERGE_RESOLUTION|>--- conflicted
+++ resolved
@@ -7,14 +7,9 @@
 install_requires = [
     'acme',
     'letsencrypt',
-<<<<<<< HEAD
-    'pyparsing>=1.5.5',  # Python3 support; perhaps unnecessary?
-=======
-    'mock<1.1.0',  # py26
     'PyOpenSSL',
     'pyparsing>=1.5.5',  # Python3 support; perhaps unnecessary?
     'setuptools',  # pkg_resources
->>>>>>> 74b2e3bc
     'zope.interface',
 ]
 
